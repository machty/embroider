<<<<<<< HEAD
import { AddonMeta, AppMeta } from '@embroider/shared-internals';
import { outputFileSync, readJsonSync, writeJSONSync } from 'fs-extra';
=======
import { AddonMeta, AppMeta, RewrittenPackageIndex } from '@embroider/shared-internals';
import { outputFileSync } from 'fs-extra';
>>>>>>> 0128902d
import { resolve } from 'path';
import QUnit from 'qunit';
import { PreparedApp, Project, Scenarios } from 'scenario-tester';
import { CompatResolverOptions } from '@embroider/compat/src/resolver-transform';
import { ExpectAuditResults } from '@embroider/test-support/audit-assertions';
import { installAuditAssertions } from '@embroider/test-support/audit-assertions';

const { module: Qmodule, test } = QUnit;

Scenarios.fromProject(() => new Project())
  .map('core-resolver-test', app => {
    let appMeta: AppMeta = {
      type: 'app',
      version: 2,
      'auto-upgraded': true,
      assets: ['index.html'],
      'root-url': '/',
      babel: {
        majorVersion: 7,
        filename: '_babel_config.js',
        isParallelSafe: true,
        fileFilter: '_babel_filter.js',
      },
    };
    app.pkg = {
      name: 'my-app',
      keywords: ['ember-addon'],
      'ember-addon': appMeta,
    };
    app.mergeFiles({
      'index.html': '<script src="./app.js" type="module"></script>',
    });
    app.addDependency('the-apps-dep', {
      files: {
        'index.js': '',
      },
    });

    // this is just an empty fixture package, it's the presence of a dependency
    // named ember-auto-import that tells us that the app was allowed to import
    // deps from npm.
    app.addDependency('ember-auto-import', { version: '2.0.0' });
  })
  .forEachScenario(scenario => {
    Qmodule(scenario.name, function (hooks) {
      let expectAudit: ExpectAuditResults;
      let givenFiles: (files: Record<string, string>) => void;

      interface ConfigureOpts {
        podModulePrefix?: string;
        renamePackages?: Record<string, string>;
        addonMeta?: Partial<AddonMeta>;
        fastbootFiles?: { [appName: string]: { localFilename: string; shadowedFilename: string | undefined } };
      }

      let configure: (opts?: ConfigureOpts) => Promise<void>;
      let app: PreparedApp;

      function addonPackageJSON(addonMeta?: Partial<AddonMeta>) {
        return JSON.stringify(
          (() => {
            let meta: AddonMeta = { type: 'addon', version: 2, 'auto-upgraded': true, ...(addonMeta ?? {}) };
            return {
              name: 'my-addon',
              keywords: ['ember-addon'],
              'ember-addon': meta,
            };
          })(),
          null,
          2
        );
      }

      hooks.beforeEach(async assert => {
        installAuditAssertions(assert);
        app = await scenario.prepare();

        givenFiles = function (files: Record<string, string>) {
          for (let [filename, contents] of Object.entries(files)) {
            outputFileSync(resolve(app.dir, filename), contents, 'utf8');
          }
        };
        configure = async function (opts?: ConfigureOpts) {
          let resolverOptions: CompatResolverOptions = {
            activeAddons: {},
            renameModules: {},
            renamePackages: opts?.renamePackages ?? {},
            resolvableExtensions: ['.js', '.hbs'],
            appRoot: app.dir,
            engines: [
              {
                packageName: 'my-app',
                root: app.dir,
                fastbootFiles: opts?.fastbootFiles ?? {},
                activeAddons: [
                  {
                    name: 'my-addon',
                    root: resolve(app.dir, 'node_modules', 'my-addon'),
                  },
                ],
              },
            ],
            modulePrefix: 'my-app',
            podModulePrefix: opts?.podModulePrefix,
            options: {
              staticComponents: false,
              staticHelpers: false,
              staticModifiers: false,
              allowUnsafeDynamicComponents: false,
            },
            activePackageRules: [
              {
                package: 'my-app',
                roots: [app.dir],
              },
            ],
          };

          givenFiles({
            '_babel_config.js': `
            module.exports = {
              plugins: []
            }
            `,
            '_babel_filter.js': `
              module.exports = function(filename) { return true }
            `,
            'node_modules/.embroider/resolver.json': JSON.stringify(resolverOptions),
            'node_modules/my-addon/package.json': addonPackageJSON(opts?.addonMeta),
          });

          expectAudit = await assert.audit({ app: app.dir, 'reuse-build': true });
        };
      });

      hooks.afterEach(() => {
        expectAudit.hasNoProblems();
      });

      Qmodule('#embroider_compat', function () {
        test('js-only component', async function () {
          givenFiles({
            'components/hello-world.js': '',
            'app.js': `import "#embroider_compat/components/hello-world"`,
          });

          await configure();

          expectAudit
            .module('./app.js')
            .resolves('#embroider_compat/components/hello-world')
            .to('./components/hello-world.js');
        });

        test('js-and-hbs component', async function () {
          givenFiles({
            'components/hello-world.js': 'export default function() {}',
            'templates/components/hello-world.hbs': '',
            'app.js': `import "#embroider_compat/components/hello-world"`,
          });

          await configure();

          let pairModule = expectAudit
            .module('./app.js')
            .resolves('#embroider_compat/components/hello-world')
            .toModule();

          pairModule.codeEquals(`
            import { setComponentTemplate } from "@ember/component";
            import template from "../../hello-world.hbs";
            import component from "../../../../components/hello-world.js";
            export default setComponentTemplate(template, component);
          `);

          pairModule.resolves('../../hello-world.hbs').to('./templates/components/hello-world.hbs');
          pairModule.resolves('../../../../components/hello-world.js').to('./components/hello-world.js');
        });

        test('hbs-only component', async function () {
          givenFiles({
            'templates/components/hello-world.hbs': '',
            'app.js': `import "#embroider_compat/components/hello-world"`,
          });

          await configure();

          let pairModule = expectAudit
            .module('./app.js')
            .resolves('#embroider_compat/components/hello-world')
            .toModule();

          pairModule.codeEquals(`
            import { setComponentTemplate } from "@ember/component";
            import template from "../hello-world.hbs";
            import templateOnlyComponent from "@ember/component/template-only";
            export default setComponentTemplate(template, templateOnlyComponent(undefined, "hello-world"));
          `);

          pairModule.resolves('../hello-world.hbs').to('./templates/components/hello-world.hbs');
        });

        test('explicitly namedspaced component', async function () {
          givenFiles({
            'node_modules/my-addon/components/thing.js': '',
            'app.js': `import "#embroider_compat/components/my-addon@thing"`,
          });

          await configure();

          expectAudit
            .module('./app.js')
            .resolves('#embroider_compat/components/my-addon@thing')
            .to('./node_modules/my-addon/components/thing.js');
        });

        test('explicitly namedspaced component in renamed package', async function () {
          givenFiles({
            'node_modules/my-addon/components/thing.js': '',
            'app.js': `import "#embroider_compat/components/has-been-renamed@thing"`,
          });

          await configure({
            renamePackages: {
              'has-been-renamed': 'my-addon',
            },
          });

          expectAudit
            .module('./app.js')
            .resolves('#embroider_compat/components/has-been-renamed@thing')
            .to('./node_modules/my-addon/components/thing.js');
        });

        test('explicitly namedspaced component references its own package', async function () {
          givenFiles({
            'app.js': `import "my-addon/components/thing"`,
            'node_modules/my-addon/components/thing.js': `import "#embroider_compat/components/my-addon@inner"`,
            'node_modules/my-addon/components/inner.js': '',
          });

          await configure();

          expectAudit
            .module('./node_modules/my-addon/components/thing.js')
            .resolves('#embroider_compat/components/my-addon@inner')
            .to('./node_modules/my-addon/components/inner.js');
        });

        test('podded js-only component with blank podModulePrefix', async function () {
          givenFiles({
            'components/hello-world/component.js': '',
            'app.js': `import "#embroider_compat/components/hello-world"`,
          });

          await configure();

          expectAudit
            .module('./app.js')
            .resolves('#embroider_compat/components/hello-world')
            .to('./components/hello-world/component.js');
        });

        test('podded js-only component with non-blank podModulePrefix', async function () {
          givenFiles({
            'pods/components/hello-world/component.js': '',
            'app.js': `import "#embroider_compat/components/hello-world"`,
          });

          await configure({ podModulePrefix: 'my-app/pods' });

          expectAudit
            .module('./app.js')
            .resolves('#embroider_compat/components/hello-world')
            .to('./pods/components/hello-world/component.js');
        });

        test('podded hbs-only component with blank podModulePrefix', async function () {
          givenFiles({
            'components/hello-world/template.hbs': '',
            'app.js': `import "#embroider_compat/components/hello-world"`,
          });

          await configure();

          let pairModule = expectAudit
            .module('./app.js')
            .resolves('#embroider_compat/components/hello-world')
            .toModule();

          pairModule.codeEquals(`
            import { setComponentTemplate } from "@ember/component";
            import template from "../template.hbs";
            import templateOnlyComponent from "@ember/component/template-only";
            export default setComponentTemplate(template, templateOnlyComponent(undefined, "template"));
          `);

          pairModule.resolves('../template.hbs').to('./components/hello-world/template.hbs');
        });

        test('podded hbs-only component with non-blank podModulePrefix', async function () {
          givenFiles({
            'pods/components/hello-world/template.hbs': '',
            'app.js': `import "#embroider_compat/components/hello-world"`,
          });

          await configure({ podModulePrefix: 'my-app/pods' });

          let pairModule = expectAudit
            .module('./app.js')
            .resolves('#embroider_compat/components/hello-world')
            .toModule();

          pairModule.codeEquals(`
            import { setComponentTemplate } from "@ember/component";
            import template from "../template.hbs";
            import templateOnlyComponent from "@ember/component/template-only";
            export default setComponentTemplate(template, templateOnlyComponent(undefined, "template"));
          `);

          pairModule.resolves('../template.hbs').to('./pods/components/hello-world/template.hbs');
        });

        test('podded js-and-hbs component with blank podModulePrefix', async function () {
          givenFiles({
            'components/hello-world/component.js': 'export default function() {}',
            'components/hello-world/template.hbs': '',
            'app.js': `import "#embroider_compat/components/hello-world"`,
          });

          await configure();

          let pairModule = expectAudit
            .module('./app.js')
            .resolves('#embroider_compat/components/hello-world')
            .toModule();

          pairModule.codeEquals(`
            import { setComponentTemplate } from "@ember/component";
            import template from "../../template.hbs";
            import component from "../../component.js";
            export default setComponentTemplate(template, component);
          `);

          pairModule.resolves('../../template.hbs').to('./components/hello-world/template.hbs');
          pairModule.resolves('../../component.js').to('./components/hello-world/component.js');
        });

        test('podded js-and-hbs component with non-blank podModulePrefix', async function () {
          givenFiles({
            'pods/components/hello-world/component.js': 'export default function() {}',
            'pods/components/hello-world/template.hbs': '',
            'app.js': `import "#embroider_compat/components/hello-world"`,
          });

          await configure({ podModulePrefix: 'my-app/pods' });

          let pairModule = expectAudit
            .module('./app.js')
            .resolves('#embroider_compat/components/hello-world')
            .toModule();

          pairModule.codeEquals(`
            import { setComponentTemplate } from "@ember/component";
            import template from "../../template.hbs";
            import component from "../../component.js";
            export default setComponentTemplate(template, component);
          `);

          pairModule.resolves('../../template.hbs').to('./pods/components/hello-world/template.hbs');
          pairModule.resolves('../../component.js').to('./pods/components/hello-world/component.js');
        });

        test('plain helper', async function () {
          givenFiles({
            'helpers/hello-world.js': '',
            'app.js': `import "#embroider_compat/helpers/hello-world"`,
          });

          await configure();

          expectAudit
            .module('./app.js')
            .resolves('#embroider_compat/helpers/hello-world')
            .to('./helpers/hello-world.js');
        });

        test('namespaced helper', async function () {
          givenFiles({
            'node_modules/my-addon/helpers/hello-world.js': '',
            'app.js': `import "#embroider_compat/helpers/my-addon@hello-world"`,
          });

          await configure();

          expectAudit
            .module('./app.js')
            .resolves('#embroider_compat/helpers/my-addon@hello-world')
            .to('./node_modules/my-addon/helpers/hello-world.js');
        });

        test('modifier', async function () {
          givenFiles({
            'modifiers/hello-world.js': '',
            'app.js': `import "#embroider_compat/modifiers/hello-world"`,
          });

          await configure();

          expectAudit
            .module('./app.js')
            .resolves('#embroider_compat/modifiers/hello-world')
            .to('./modifiers/hello-world.js');
        });

        test('nested ambiguous component', async function () {
          givenFiles({
            'components/something/hello-world.js': '',
            'app.js': `import "#embroider_compat/ambiguous/something/hello-world"`,
          });

          await configure();

          expectAudit
            .module('./app.js')
            .resolves('#embroider_compat/ambiguous/something/hello-world')
            .to('./components/something/hello-world.js');
        });

        test('nested ambiguous helper', async function () {
          givenFiles({
            'helpers/something/hello-world.js': '',
            'app.js': `import "#embroider_compat/ambiguous/something/hello-world"`,
          });

          await configure();

          expectAudit
            .module('./app.js')
            .resolves('#embroider_compat/ambiguous/something/hello-world')
            .to('./helpers/something/hello-world.js');
        });
      });

      Qmodule('engine-relative resolving', function () {
        test('module in app takes precedence', async function () {
          givenFiles({
            'node_modules/my-addon/_app_/hello-world.js': '',
            './hello-world.js': '',
            'app.js': `import "my-app/hello-world"`,
          });

          await configure({
            addonMeta: {
              'app-js': { './hello-world.js': './_app_/hello-world.js' },
            },
          });

          expectAudit.module('./app.js').resolves('my-app/hello-world').to('./hello-world.js');
        });

        test('module in addon is found', async function () {
          givenFiles({
            'node_modules/my-addon/_app_/hello-world.js': '',
            'app.js': `import "my-app/hello-world"`,
          });

          await configure({
            addonMeta: {
              'app-js': { './hello-world.js': './_app_/hello-world.js' },
            },
          });

          expectAudit
            .module('./app.js')
            .resolves('my-app/hello-world')
            .to('./node_modules/my-addon/_app_/hello-world.js');
        });

        test('hbs in addon is found', async function () {
          givenFiles({
            'node_modules/my-addon/_app_/templates/hello-world.hbs': '',
            'app.js': `import "my-app/templates/hello-world"`,
          });

          await configure({
            addonMeta: {
              'app-js': { './templates/hello-world.hbs': './_app_/templates/hello-world.hbs' },
            },
          });

          expectAudit
            .module('./app.js')
            .resolves('my-app/templates/hello-world')
            .to('./node_modules/my-addon/_app_/templates/hello-world.hbs');
        });

        test(`relative import in addon's app tree resolves to app`, async function () {
          givenFiles({
            'node_modules/my-addon/_app_/hello-world.js': `import "./secondary"`,
            'app.js': `import "my-app/hello-world"`,
            'secondary.js': '',
          });

          await configure({
            addonMeta: {
              'app-js': { './hello-world.js': './_app_/hello-world.js' },
            },
          });

          expectAudit
            .module('./node_modules/my-addon/_app_/hello-world.js')
            .resolves('./secondary')
            .to('./secondary.js');
        });

        test(`classic addon's app tree can resolve app's dependencies`, async function () {
          givenFiles({
            'node_modules/my-addon/_app_/hello-world.js': `import "the-apps-dep"`,
            'app.js': `import "my-app/hello-world"`,
          });

          await configure({
            addonMeta: {
              'app-js': { './hello-world.js': './_app_/hello-world.js' },
            },
          });

          expectAudit
            .module('./node_modules/my-addon/_app_/hello-world.js')
            .resolves('the-apps-dep')
            .to('./node_modules/the-apps-dep/index.js');
        });

        test(`absolute import in addon's app tree resolves to app`, async function () {
          givenFiles({
            'node_modules/my-addon/_app_/hello-world.js': `import "my-app/secondary"`,
            'app.js': `import "my-app/hello-world"`,
            'secondary.js': '',
          });

          await configure({
            addonMeta: {
              'app-js': { './hello-world.js': './_app_/hello-world.js' },
            },
          });

          expectAudit
            .module('./node_modules/my-addon/_app_/hello-world.js')
            .resolves('my-app/secondary')
            .to('./secondary.js');
        });

        test(`known ember-source-provided virtual packages are externalized even when accidentally resolvable`, async function () {
          givenFiles({
            'node_modules/rsvp/index.js': `export {}`,
            'app.js': `import "rsvp"`,
          });
          await configure({});
          expectAudit.module('./app.js').resolves('rsvp').to('/@embroider/external/rsvp');
        });

        test(`known ember-source-provided virtual packages are not externalized when explicitly included in deps`, async function () {
          let pkg = readJsonSync(resolve(app.dir, 'package.json'));
          pkg.dependencies['rsvp'] = '*';
          writeJSONSync(resolve(app.dir, 'package.json'), pkg);
          givenFiles({
            'node_modules/rsvp/index.js': '',
            'app.js': `import "rsvp"`,
          });
          await configure({});
          expectAudit.module('./app.js').resolves('rsvp').to('./node_modules/rsvp/index.js');
        });

        test(`resolves addon fastboot-js`, async function () {
          givenFiles({
            'node_modules/my-addon/_fastboot_/hello-world.js': ``,
            'app.js': `import "my-app/hello-world"`,
          });

          await configure({
            addonMeta: {
              'fastboot-js': { './hello-world.js': './_fastboot_/hello-world.js' },
            },
          });

          expectAudit
            .module('./app.js')
            .resolves('my-app/hello-world')
            .to('./node_modules/my-addon/_fastboot_/hello-world.js');
        });

        test(`resolves app fastboot-js`, async function () {
          givenFiles({
            './fastboot/hello-world.js': ``,
            'app.js': `import "my-app/hello-world"`,
          });

          await configure({
            fastbootFiles: {
              './hello-world.js': { localFilename: './fastboot/hello-world.js', shadowedFilename: undefined },
            },
          });

          expectAudit.module('./app.js').resolves('my-app/hello-world').to('./fastboot/hello-world.js');
        });

        test(`file exists in both app-js and fastboot-js`, async function () {
          givenFiles({
            'node_modules/my-addon/_fastboot_/hello-world.js': `
              export function hello() { return 'fastboot'; }
              export class Bonjour {}
              export default function() {}
              const value = 1;
              export { value };
              export const x = 2;
            `,
            'node_modules/my-addon/_app_/hello-world.js': `
              export function hello() { return 'browser'; }
              export class Bonjour {}
              export default function() {}
              const value = 1;
              export { value };
              export const x = 2;
          `,
            'app.js': `import "my-app/hello-world"`,
          });

          await configure({
            addonMeta: {
              'fastboot-js': { './hello-world.js': './_fastboot_/hello-world.js' },
              'app-js': { './hello-world.js': './_app_/hello-world.js' },
            },
          });

          let switcherModule = expectAudit.module('./app.js').resolves('my-app/hello-world').toModule();
          switcherModule.codeEquals(`
            import { macroCondition, getGlobalConfig, importSync } from '@embroider/macros';
            let mod;
            if (macroCondition(getGlobalConfig().fastboot?.isRunning)) {
              mod = importSync("./fastboot");
            } else {
              mod = importSync("./browser");
            }
            export default mod.default;
            export const hello = mod.hello;
            export const Bonjour = mod.Bonjour;
            export const value = mod.value;
            export const x = mod.x;
          `);

          switcherModule.resolves('./fastboot').to('./node_modules/my-addon/_fastboot_/hello-world.js');
          switcherModule.resolves('./browser').to('./node_modules/my-addon/_app_/hello-world.js');
        });

        test(`app and fastboot file exists`, async function () {
          givenFiles({
            'fastboot/hello-world.js': `
              export function hello() { return 'fastboot'; }
              export class Bonjour {}
              export default function() {}
              const value = 1;
              export { value };
              export const x = 2;
            `,
            'app/hello-world.js': `
              export function hello() { return 'browser'; }
              export class Bonjour {}
              export default function() {}
              const value = 1;
              export { value };
              export const x = 2;
          `,
            'app.js': `import "my-app/hello-world"`,
          });

          await configure({
            fastbootFiles: {
              './hello-world.js': {
                localFilename: './fastboot/hello-world.js',
                shadowedFilename: './app/hello-world.js',
              },
            },
          });

          let switcherModule = expectAudit.module('./app.js').resolves('my-app/hello-world').toModule();
          switcherModule.codeEquals(`
            import { macroCondition, getGlobalConfig, importSync } from '@embroider/macros';
            let mod;
            if (macroCondition(getGlobalConfig().fastboot?.isRunning)) {
              mod = importSync("./fastboot");
            } else {
              mod = importSync("./browser");
            }
            export default mod.default;
            export const hello = mod.hello;
            export const Bonjour = mod.Bonjour;
            export const value = mod.value;
            export const x = mod.x;
          `);

          switcherModule.resolves('./fastboot').to('./fastboot/hello-world.js');
          switcherModule.resolves('./browser').to('./app/hello-world.js');
        });
      });

      Qmodule('legacy-addons', function () {
        test('app can resolve file in rewritten addon', async function () {
          let index: RewrittenPackageIndex = {
            packages: {
              [resolve(app.dir, 'node_modules/my-addon')]: 'my-addon.1234',
            },
            extraResolutions: {},
          };
          givenFiles({
            'node_modules/.embroider/rewritten-packages/index.json': JSON.stringify(index),
            'node_modules/.embroider/rewritten-packages/my-addon.1234/hello-world.js': ``,
            'node_modules/.embroider/rewritten-packages/my-addon.1234/package.json': addonPackageJSON(),
            'app.js': `import "my-addon/hello-world"`,
          });

          await configure({});

          expectAudit
            .module('./app.js')
            .resolves('my-addon/hello-world')
            .to('./node_modules/.embroider/rewritten-packages/my-addon.1234/hello-world.js');
        });

        test('moved addon resolves dependencies from its original location', async function () {
          let index: RewrittenPackageIndex = {
            packages: {
              [resolve(app.dir, 'node_modules/my-addon')]: 'my-addon.1234',
            },
            extraResolutions: {},
          };
          givenFiles({
            'node_modules/my-addon/node_modules/inner-dep/index.js': '',
            'node_modules/.embroider/rewritten-packages/index.json': JSON.stringify(index),
            'node_modules/.embroider/rewritten-packages/my-addon.1234/hello-world.js': `import "inner-dep"`,
            'node_modules/.embroider/rewritten-packages/my-addon.1234/package.json': addonPackageJSON(),
            'app.js': `import "my-addon/hello-world"`,
          });

          await configure({});

          expectAudit
            .module('./node_modules/.embroider/rewritten-packages/my-addon.1234/hello-world.js')
            .resolves('inner-dep')
            .to('./node_modules/my-addon/node_modules/inner-dep/index.js');
        });
      });
    });
  });<|MERGE_RESOLUTION|>--- conflicted
+++ resolved
@@ -1,10 +1,5 @@
-<<<<<<< HEAD
-import { AddonMeta, AppMeta } from '@embroider/shared-internals';
+import { AddonMeta, AppMeta, RewrittenPackageIndex } from '@embroider/shared-internals';
 import { outputFileSync, readJsonSync, writeJSONSync } from 'fs-extra';
-=======
-import { AddonMeta, AppMeta, RewrittenPackageIndex } from '@embroider/shared-internals';
-import { outputFileSync } from 'fs-extra';
->>>>>>> 0128902d
 import { resolve } from 'path';
 import QUnit from 'qunit';
 import { PreparedApp, Project, Scenarios } from 'scenario-tester';
