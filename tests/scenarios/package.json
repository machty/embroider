{
  "name": "@embroider/test-scenarios",
  "version": "0.0.0",
  "dependencies": {
    "@types/qunit": "^2.11.1",
    "fastboot": "^3.1.0",
    "globby": "^11.0.3",
    "jsdom": "^16.2.2",
    "lodash": "^4.17.20",
    "qunit": "^2.6.1",
    "scenario-tester": "^1.0.0",
    "ts-node": "^9.1.1"
  },
  "scripts": {
    "test": "qunit --require ts-node/register *-test.ts",
    "test:list": "scenario-tester list --require ts-node/register --files=*-test.ts",
    "test:output": "scenario-tester output --require ts-node/register --files=*-test.ts"
  },
  "license": "MIT",
  "devDependencies": {
<<<<<<< HEAD
    "@ember/string": "^1.0.0",
    "@embroider/macros": "0.43.1",
=======
    "@embroider/macros": "0.43.2",
>>>>>>> df149b5c
    "bootstrap": "^4.3.1",
    "broccoli-funnel": "^3.0.5",
    "broccoli-merge-trees": "^3.0.2",
    "ember-bootstrap": "^4.6.3",
    "ember-cli-latest": "npm:ember-cli@latest",
    "ember-cli-beta": "npm:ember-cli@beta",
    "ember-cli-3.16": "npm:ember-cli@~3.16.0",
    "ember-cli-3.20": "npm:ember-cli@~3.20.0",
    "ember-cli-3.24": "npm:ember-cli@~3.24.0",
    "ember-cli-fastboot": "^2.2.3",
    "ember-data-3.16": "npm:ember-data@~3.16.0",
    "ember-data-3.20": "npm:ember-data@~3.20.0",
    "ember-data-3.24": "npm:ember-data@~3.24.0",
    "ember-data-latest": "npm:ember-data@latest",
    "ember-source-latest": "npm:ember-source@latest",
    "ember-source-beta": "npm:ember-source@beta",
    "ember-source-3.16": "npm:ember-source@~3.16.0",
    "ember-source-3.20": "npm:ember-source@~3.20.0",
    "ember-source-3.24": "npm:ember-source@~3.24.0",
    "fastboot-addon": "link:../../test-packages/fastboot-addon",
    "ember-engines": "^0.8.16",
    "ember-inline-svg": "^0.2.1",
    "ember-composable-helpers": "^4.4.1",
    "ember-truth-helpers": "^3.0.0"
  },
  "volta": {
    "node": "14.16.1",
    "yarn": "1.22.5"
  }
}<|MERGE_RESOLUTION|>--- conflicted
+++ resolved
@@ -18,12 +18,8 @@
   },
   "license": "MIT",
   "devDependencies": {
-<<<<<<< HEAD
     "@ember/string": "^1.0.0",
-    "@embroider/macros": "0.43.1",
-=======
     "@embroider/macros": "0.43.2",
->>>>>>> df149b5c
     "bootstrap": "^4.3.1",
     "broccoli-funnel": "^3.0.5",
     "broccoli-merge-trees": "^3.0.2",
