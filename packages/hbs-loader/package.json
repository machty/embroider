{
  "name": "@embroider/hbs-loader",
  "version": "0.43.1",
  "private": false,
  "description": "Glimmer handlebars loader for webpack",
  "repository": {
    "type": "git",
    "url": "https://github.com/embroider-build/embroider.git",
    "directory": "packages/hbs-loader"
  },
  "license": "MIT",
  "author": "Edward Faulkner",
  "main": "src/index.js",
  "files": [
    "src/**/*.js",
    "src/**/*.d.ts",
    "src/**/*.js.map"
  ],
  "scripts": {
    "prepare": "tsc"
  },
  "dependencies": {},
  "devDependencies": {
    "@types/node": "^15.12.2",
    "typescript": "~4.0.0"
  },
  "peerDependencies": {
<<<<<<< HEAD
    "@embroider/core": "0.43.0",
    "webpack": "^5"
=======
    "@embroider/core": "0.43.1",
    "webpack": "^4 || ^5"
>>>>>>> bf888b15
  },
  "engines": {
    "node": "12.* || 14.* || >= 16"
  },
  "volta": {
    "extends": "../../package.json"
  }
}<|MERGE_RESOLUTION|>--- conflicted
+++ resolved
@@ -25,13 +25,8 @@
     "typescript": "~4.0.0"
   },
   "peerDependencies": {
-<<<<<<< HEAD
-    "@embroider/core": "0.43.0",
+    "@embroider/core": "0.43.1",
     "webpack": "^5"
-=======
-    "@embroider/core": "0.43.1",
-    "webpack": "^4 || ^5"
->>>>>>> bf888b15
   },
   "engines": {
     "node": "12.* || 14.* || >= 16"
