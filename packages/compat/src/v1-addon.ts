--- conflicted
+++ resolved
@@ -24,11 +24,7 @@
 import { Options as HTMLBarsOptions } from 'ember-cli-htmlbars';
 import { isEmbroiderMacrosPlugin } from '@embroider/macros';
 import { TransformOptions, PluginItem } from '@babel/core';
-<<<<<<< HEAD
-=======
-import cloneDeep from 'lodash/cloneDeep';
 import V1App from './v1-app';
->>>>>>> 1150b03a
 
 const stockTreeNames = Object.freeze([
   'addon',
