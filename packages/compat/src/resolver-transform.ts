import CompatResolver, {
  default as Resolver,
  ComponentResolution,
  ComponentLocator,
  ResolutionFail,
  Resolution,
  ResolvedDep,
  HelperResolution,
  ModifierResolution,
} from './resolver';
import type { ASTv1, ASTPluginBuilder, ASTPluginEnvironment, WalkerPath } from '@glimmer/syntax';
import type { WithJSUtils } from 'babel-plugin-ember-template-compilation';
import assertNever from 'assert-never';
import { explicitRelative } from '@embroider/core';
import { dirname, join } from 'path';
import { readJSONSync } from 'fs-extra';
import semver from 'semver';

type Env = WithJSUtils<ASTPluginEnvironment> & {
  filename: string;
  contents: string;
  strict?: boolean;
  locals?: string[];
};

export interface Options {
  appRoot: string;
  emberVersion: string;
}

// This is the AST transform that resolves components, helpers and modifiers at build time
export default function makeResolverTransform({ appRoot, emberVersion }: Options) {
  // lexical invocation of helpers was not reliable before Ember 4.2 due to https://github.com/emberjs/ember.js/pull/19878
  let patchHelpersBug = semver.satisfies(emberVersion, '<4.2.0-beta.0', {
    includePrerelease: true,
  });

  let resolver = new CompatResolver(readJSONSync(join(appRoot, '.embroider', 'resolver.json')));
  const resolverTransform: ASTPluginBuilder<Env> = env => {
    let {
      filename,
      contents,
      meta: { jsutils },
      syntax: { builders },
      strict,
      locals,
    } = env;

    let scopeStack = new ScopeStack();
    let emittedAMDDeps: Set<string> = new Set();

<<<<<<< HEAD
    function relativeToFile(absPath: string): string {
      return explicitRelative(dirname(filename), absPath);
=======
    const invokeDependencies = resolver.enter(filename);
    for (let packageRuleInvokeDependency of invokeDependencies) {
      emitAMD(packageRuleInvokeDependency.hbsModule);
      emitAMD(packageRuleInvokeDependency.jsModule);
>>>>>>> de6938a9
    }

    // The first time we insert a component as a lexical binding
    //   - if there's no JS-scope collision with the name, we're going to bind the existing name
    //     - in this case, any subsequent invocations of the same component just got automatically fixed too
    //     - but that means we need to remember that we did this, in order to
    //       give those other invocation sites support for features like argumentsAreComponents. That is what
    //       emittedLexicalBindings is for.
    //   - else there is a JS-scope collision, we're going to bind a mangled name and rewrite the callsite
    //     - in this case, subequent callsites will get their own independent
    //       resolution and they will get correctly aggregated by the
    //       jsutils.bindImport logic.
    let emittedLexicalBindings: Map<string, Resolution> = new Map();

    function emitAMD(dep: ResolvedDep | null) {
      if (dep && !emittedAMDDeps.has(dep.runtimeName)) {
        let parts = dep.runtimeName.split('/');
        let { absPath, runtimeName } = dep;
        jsutils.emitExpression(context => {
          let identifier = context.import(relativeToFile(absPath), 'default', parts[parts.length - 1]);
          return `window.define("${runtimeName}", () => ${identifier})`;
        });
        emittedAMDDeps.add(dep.runtimeName);
      }
    }

    function emit<Target extends WalkerPath<ASTv1.Node>>(
      parentPath: Target,
      resolution: Resolution | null,
      setter: (target: Target['node'], newIdentifier: ASTv1.PathExpression) => void
    ) {
      switch (resolution?.type) {
        case 'error':
          resolver.reportError(resolution, filename, contents);
          return;
        case 'helper':
          if (patchHelpersBug) {
            // lexical invocation of helpers was not reliable before Ember 4.2 due to https://github.com/emberjs/ember.js/pull/19878
            emitAMD(resolution.module);
          } else {
            let name = jsutils.bindImport(relativeToFile(resolution.module.absPath), 'default', parentPath, {
              nameHint: resolution.nameHint,
            });
            emittedLexicalBindings.set(name, resolution);
            setter(parentPath.node, builders.path(name));
          }
          return;
        case 'modifier':
          let name = jsutils.bindImport(relativeToFile(resolution.module.absPath), 'default', parentPath, {
            nameHint: resolution.nameHint,
          });
          emittedLexicalBindings.set(name, resolution);
          setter(parentPath.node, builders.path(name));
          return;
        case 'component':
          // When people are using octane-style template co-location or
          // polaris-style first-class templates, we see only JS files for their
          // components, because the template association is handled before
          // we're doing any resolving here. In that case, we can safely do
          // component invocation via lexical scope.
          //
          // But when people are using the older non-co-located template style,
          // we can't safely do that -- ember needs to discover both the
          // component and the template in the AMD loader to associate them. In
          // that case, we emit just-in-time AMD definitions for them.
          if (resolution.jsModule && !resolution.hbsModule) {
            let name = jsutils.bindImport(relativeToFile(resolution.jsModule.absPath), 'default', parentPath, {
              nameHint: resolution.nameHint,
            });
            emittedLexicalBindings.set(name, resolution);
            setter(parentPath.node, builders.path(name));
          } else {
            emitAMD(resolution.hbsModule);
            emitAMD(resolution.jsModule);
          }
        case undefined:
          return;
        default:
          assertNever(resolution);
      }
    }

    function handleDynamicComponentArguments(
      componentName: string,
      argumentsAreComponents: string[],
      attributes: WalkerPath<ASTv1.AttrNode | ASTv1.HashPair>[]
    ) {
      for (let name of argumentsAreComponents) {
        let attr = attributes.find(attr => {
          if (attr.node.type === 'AttrNode') {
            return attr.node.name === '@' + name;
          } else {
            return attr.node.key === name;
          }
        });
        if (attr) {
          let resolution = handleComponentHelper(attr.node.value, resolver, filename, scopeStack, {
            componentName,
            argumentName: name,
          });
          emit(attr, resolution, (node, newId) => {
            if (node.type === 'AttrNode') {
              node.value = builders.mustache(newId);
            } else {
              node.value = newId;
            }
          });
        }
      }
    }

    if (strict) {
      return {
        name: 'embroider-build-time-resolver-strict-noop',
        visitor: {},
      };
    }

    return {
      name: 'embroider-build-time-resolver',

      visitor: {
        Program: {
          enter(node) {
            scopeStack.push(node.blockParams);
            if (locals) {
              scopeStack.push(locals);
            }
          },
          exit() {
            scopeStack.pop();
            if (locals) {
              scopeStack.pop();
            }
          },
        },
        BlockStatement(node, path) {
          if (node.path.type !== 'PathExpression') {
            return;
          }
          let rootName = node.path.parts[0];
          if (scopeStack.inScope(rootName)) {
            let resolution = emittedLexicalBindings.get(rootName);
            if (resolution?.type === 'component') {
              scopeStack.enteringComponentBlock(resolution, ({ argumentsAreComponents }) => {
                handleDynamicComponentArguments(
                  rootName,
                  argumentsAreComponents,
                  extendPath(extendPath(path, 'hash'), 'pairs')
                );
              });
            }
            return;
          }
          if (node.path.this === true) {
            return;
          }
          if (node.path.parts.length > 1) {
            // paths with a dot in them (which therefore split into more than
            // one "part") are classically understood by ember to be contextual
            // components, which means there's nothing to resolve at this
            // location.
            return;
          }
          if (node.path.original === 'component' && node.params.length > 0) {
            let resolution = handleComponentHelper(node.params[0], resolver, filename, scopeStack);
            emit(path, resolution, (node, newIdentifier) => {
              node.params[0] = newIdentifier;
            });
            return;
          }
          // a block counts as args from our perpsective (it's enough to prove
          // this thing must be a component, not content)
          let hasArgs = true;
          let resolution = resolver.resolveMustache(node.path.original, hasArgs, filename, node.path.loc);
          emit(path, resolution, (node, newId) => {
            node.path = newId;
          });
          if (resolution?.type === 'component') {
            scopeStack.enteringComponentBlock(resolution, ({ argumentsAreComponents }) => {
              handleDynamicComponentArguments(
                rootName,
                argumentsAreComponents,
                extendPath(extendPath(path, 'hash'), 'pairs')
              );
            });
          }
        },
        SubExpression(node, path) {
          if (node.path.type !== 'PathExpression') {
            return;
          }
          if (node.path.this === true) {
            return;
          }
          if (scopeStack.inScope(node.path.parts[0])) {
            return;
          }
          if (node.path.original === 'component' && node.params.length > 0) {
            let resolution = handleComponentHelper(node.params[0], resolver, filename, scopeStack);
            emit(path, resolution, (node, newId) => {
              node.params[0] = newId;
            });
            return;
          }
          if (node.path.original === 'helper' && node.params.length > 0) {
            let resolution = handleDynamicHelper(node.params[0], resolver, filename);
            emit(path, resolution, (node, newId) => {
              node.params[0] = newId;
            });
            return;
          }
          if (node.path.original === 'modifier' && node.params.length > 0) {
            let resolution = handleDynamicModifier(node.params[0], resolver, filename);
            emit(path, resolution, (node, newId) => {
              node.params[0] = newId;
            });
            return;
          }
          let resolution = resolver.resolveSubExpression(node.path.original, filename, node.path.loc);
          emit(path, resolution, (node, newId) => {
            node.path = newId;
          });
        },
        MustacheStatement: {
          enter(node, path) {
            if (node.path.type !== 'PathExpression') {
              return;
            }
            let rootName = node.path.parts[0];
            if (scopeStack.inScope(rootName)) {
              let resolution = emittedLexicalBindings.get(rootName);
              if (resolution && resolution.type === 'component') {
                handleDynamicComponentArguments(
                  rootName,
                  resolution.argumentsAreComponents,
                  extendPath(extendPath(path, 'hash'), 'pairs')
                );
              }
              return;
            }
            if (node.path.this === true) {
              return;
            }
            if (node.path.parts.length > 1) {
              // paths with a dot in them (which therefore split into more than
              // one "part") are classically understood by ember to be contextual
              // components, which means there's nothing to resolve at this
              // location.
              return;
            }
            if (node.path.original === 'component' && node.params.length > 0) {
              let resolution = handleComponentHelper(node.params[0], resolver, filename, scopeStack);
              emit(path, resolution, (node, newId) => {
                node.params[0] = newId;
              });
              return;
            }
            if (node.path.original === 'helper' && node.params.length > 0) {
              let resolution = handleDynamicHelper(node.params[0], resolver, filename);
              emit(path, resolution, (node, newIdentifier) => {
                node.params[0] = newIdentifier;
              });
              return;
            }
            let hasArgs = node.params.length > 0 || node.hash.pairs.length > 0;
            let resolution = resolver.resolveMustache(node.path.original, hasArgs, filename, node.path.loc);
            emit(path, resolution, (node, newIdentifier) => {
              node.path = newIdentifier;
            });
            if (resolution?.type === 'component') {
              handleDynamicComponentArguments(
                node.path.original,
                resolution.argumentsAreComponents,
                extendPath(extendPath(path, 'hash'), 'pairs')
              );
            }
          },
        },
        ElementModifierStatement(node, path) {
          if (node.path.type !== 'PathExpression') {
            return;
          }
          if (scopeStack.inScope(node.path.parts[0])) {
            return;
          }
          if (node.path.this === true) {
            return;
          }
          if (node.path.data === true) {
            return;
          }
          if (node.path.parts.length > 1) {
            // paths with a dot in them (which therefore split into more than
            // one "part") are classically understood by ember to be contextual
            // components. With the introduction of `Template strict mode` in Ember 3.25
            // it is also possible to pass modifiers this way which means there's nothing
            // to resolve at this location.
            return;
          }

          let resolution = resolver.resolveElementModifierStatement(node.path.original, filename, node.path.loc);
          emit(path, resolution, (node, newId) => {
            node.path = newId;
          });
        },
        ElementNode: {
          enter(node, path) {
            let rootName = node.tag.split('.')[0];
            if (scopeStack.inScope(rootName)) {
              const resolution = emittedLexicalBindings.get(rootName);
              if (resolution?.type === 'component') {
                scopeStack.enteringComponentBlock(resolution, ({ argumentsAreComponents }) => {
                  handleDynamicComponentArguments(node.tag, argumentsAreComponents, extendPath(path, 'attributes'));
                });
              }
            } else {
              const resolution = resolver.resolveElement(node.tag, filename, node.loc);
              emit(path, resolution, (node, newId) => {
                node.tag = newId.original;
              });
              if (resolution?.type === 'component') {
                scopeStack.enteringComponentBlock(resolution, ({ argumentsAreComponents }) => {
                  handleDynamicComponentArguments(node.tag, argumentsAreComponents, extendPath(path, 'attributes'));
                });
              }
            }
            scopeStack.push(node.blockParams);
          },
          exit() {
            scopeStack.pop();
          },
        },
      },
    };
  };
  (resolverTransform as any).parallelBabel = {
    requireFile: __filename,
    buildUsing: 'makeResolverTransform',
    params: Resolver,
  };
  return resolverTransform;
}

interface ComponentBlockMarker {
  type: 'componentBlockMarker';
  resolution: ComponentResolution;
  argumentsAreComponents: string[];
  exit: (marker: ComponentBlockMarker) => void;
}

type ScopeEntry = { type: 'blockParams'; blockParams: string[] } | ComponentBlockMarker;

class ScopeStack {
  private stack: ScopeEntry[] = [];

  // as we enter a block, we push the block params onto here to mark them as
  // being in scope
  push(blockParams: string[]) {
    this.stack.unshift({ type: 'blockParams', blockParams });
  }

  // and when we leave the block they go out of scope. If this block was tagged
  // by a safe component marker, we also clear that.
  pop() {
    this.stack.shift();
    let next = this.stack[0];
    if (next && next.type === 'componentBlockMarker') {
      next.exit(next);
      this.stack.shift();
    }
  }

  // right before we enter a block, we might determine that some of the values
  // that will be yielded as marked (by a rule) as safe to be used with the
  // {{component}} helper.
  enteringComponentBlock(resolution: ComponentResolution, exit: ComponentBlockMarker['exit']) {
    this.stack.unshift({
      type: 'componentBlockMarker',
      resolution,
      argumentsAreComponents: resolution.argumentsAreComponents.slice(),
      exit,
    });
  }

  inScope(name: string) {
    for (let scope of this.stack) {
      if (scope.type === 'blockParams' && scope.blockParams.includes(name)) {
        return true;
      }
    }
    return false;
  }

  safeComponentInScope(name: string): boolean {
    let parts = name.split('.');
    if (parts.length > 2) {
      // we let component rules specify that they yield components or objects
      // containing components. But not deeper than that. So the max path length
      // that can refer to a marked-safe component is two segments.
      return false;
    }
    for (let i = 0; i < this.stack.length - 1; i++) {
      let here = this.stack[i];
      let next = this.stack[i + 1];
      if (here.type === 'blockParams' && next.type === 'componentBlockMarker') {
        let positionalIndex = here.blockParams.indexOf(parts[0]);
        if (positionalIndex === -1) {
          continue;
        }

        if (parts.length === 1) {
          if (next.resolution.yieldsComponents[positionalIndex] === true) {
            return true;
          }
          let sourceArg = next.resolution.yieldsArguments[positionalIndex];
          if (typeof sourceArg === 'string') {
            next.argumentsAreComponents.push(sourceArg);
            return true;
          }
        } else {
          let entry = next.resolution.yieldsComponents[positionalIndex];
          if (entry && typeof entry === 'object') {
            return entry[parts[1]] === true;
          }

          let argsEntry = next.resolution.yieldsArguments[positionalIndex];
          if (argsEntry && typeof argsEntry === 'object') {
            let sourceArg = argsEntry[parts[1]];
            if (typeof sourceArg === 'string') {
              next.argumentsAreComponents.push(sourceArg);
              return true;
            }
          }
        }
        // we found the source of the name, but there were no rules to cover it.
        // Don't keep searching higher, those are different names.
        return false;
      }
    }
    return false;
  }
}

function handleComponentHelper(
  param: ASTv1.Node,
  resolver: Resolver,
  moduleName: string,
  scopeStack: ScopeStack,
  impliedBecause?: { componentName: string; argumentName: string }
): ComponentResolution | ResolutionFail | null {
  let locator: ComponentLocator;
  switch (param.type) {
    case 'StringLiteral':
      locator = { type: 'literal', path: param.value };
      break;
    case 'PathExpression':
      locator = { type: 'path', path: param.original };
      break;
    case 'MustacheStatement':
      if (param.hash.pairs.length === 0 && param.params.length === 0) {
        return handleComponentHelper(param.path, resolver, moduleName, scopeStack, impliedBecause);
      } else if (param.path.type === 'PathExpression' && param.path.original === 'component') {
        // safe because we will handle this inner `{{component ...}}` mustache on its own
        return null;
      } else {
        locator = { type: 'other' };
      }
      break;
    case 'TextNode':
      locator = { type: 'literal', path: param.chars };
      break;
    case 'SubExpression':
      if (param.path.type === 'PathExpression' && param.path.original === 'component') {
        // safe because we will handle this inner `(component ...)` subexpression on its own
        return null;
      }
      if (param.path.type === 'PathExpression' && param.path.original === 'ensure-safe-component') {
        // safe because we trust ensure-safe-component
        return null;
      }
      locator = { type: 'other' };
      break;
    default:
      locator = { type: 'other' };
  }

  if (locator.type === 'path' && scopeStack.safeComponentInScope(locator.path)) {
    return null;
  }

  return resolver.resolveComponentHelper(locator, moduleName, param.loc, impliedBecause);
}

function handleDynamicHelper(
  param: ASTv1.Expression,
  resolver: Resolver,
  moduleName: string
): HelperResolution | ResolutionFail | null {
  // We only need to handle StringLiterals since Ember already throws an error if unsupported values
  // are passed to the helper keyword.
  // If a helper reference is passed in we don't need to do anything since it's either the result of a previous
  // helper keyword invocation, or a helper reference that was imported somewhere.
  if (param.type === 'StringLiteral') {
    return resolver.resolveDynamicHelper({ type: 'literal', path: param.value }, moduleName, param.loc);
  }
  return null;
}

function handleDynamicModifier(
  param: ASTv1.Expression,
  resolver: Resolver,
  moduleName: string
): ModifierResolution | ResolutionFail | null {
  if (param.type === 'StringLiteral') {
    return resolver.resolveDynamicModifier({ type: 'literal', path: param.value }, moduleName, param.loc);
  }
  return null;
}

function extendPath<N extends ASTv1.Node, K extends keyof N>(
  path: WalkerPath<N>,
  key: K
): N[K] extends ASTv1.Node ? WalkerPath<N[K]> : N[K] extends ASTv1.Node[] ? WalkerPath<N[K][0]>[] : never {
  const _WalkerPath = path.constructor as {
    new <Child extends ASTv1.Node>(
      node: Child,
      parent?: WalkerPath<ASTv1.Node> | null,
      parentKey?: string | null
    ): WalkerPath<Child>;
  };
  let child = path.node[key];
  if (Array.isArray(child)) {
    return child.map(c => new _WalkerPath(c, path, key as string)) as any;
  } else {
    return new _WalkerPath(child as any, path, key as string) as any;
  }
}<|MERGE_RESOLUTION|>--- conflicted
+++ resolved
@@ -49,15 +49,14 @@
     let scopeStack = new ScopeStack();
     let emittedAMDDeps: Set<string> = new Set();
 
-<<<<<<< HEAD
     function relativeToFile(absPath: string): string {
       return explicitRelative(dirname(filename), absPath);
-=======
+    }
+
     const invokeDependencies = resolver.enter(filename);
     for (let packageRuleInvokeDependency of invokeDependencies) {
       emitAMD(packageRuleInvokeDependency.hbsModule);
       emitAMD(packageRuleInvokeDependency.jsModule);
->>>>>>> de6938a9
     }
 
     // The first time we insert a component as a lexical binding
