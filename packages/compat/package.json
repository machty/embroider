{
  "name": "@embroider/compat",
  "version": "0.29.0",
  "private": false,
  "description": "Backward compatibility layer for the Embroider build system.",
  "repository": {
    "type": "git",
    "url": "https://github.com/embroider-build/embroider.git",
    "directory": "packages/compat"
  },
  "license": "MIT",
  "author": "Edward Faulkner",
  "main": "src/index.js",
  "files": [
    "src/**/*.js",
    "src/**/*.d.ts",
    "src/**/*.js.map"
  ],
  "bin": {
    "embroider-compat-audit": "./src/audit-cli.js"
  },
  "scripts": {
    "prepare": "tsc",
    "test": "jest"
  },
  "dependencies": {
    "@babel/code-frame": "^7.10.4",
    "@babel/core": "^7.12.3",
    "@babel/plugin-syntax-dynamic-import": "^7.8.3",
    "@babel/preset-env": "^7.12.1",
    "@babel/traverse": "^7.12.1",
    "@babel/types": "^7.12.1",
<<<<<<< HEAD
    "@embroider/macros": "0.28.0",
    "@types/babel__code-frame": "^7.0.2",
    "@types/yargs": "^15.0.9",
=======
    "@embroider/macros": "0.29.0",
>>>>>>> 45f2a7c5
    "assert-never": "^1.1.0",
    "babel-plugin-syntax-dynamic-import": "^6.18.0",
    "babylon": "^6.18.0",
    "bind-decorator": "^1.0.11",
    "broccoli": "^2.2.0",
    "broccoli-concat": "^3.7.3",
    "broccoli-file-creator": "^2.1.1",
    "broccoli-funnel": "^2.0.1",
    "broccoli-merge-trees": "^3.0.0",
    "broccoli-persistent-filter": "^2.3.1",
    "broccoli-plugin": "^1.3.0",
    "broccoli-source": "^1.1.0",
    "chalk": "^4.1.0",
    "debug": "^3.1.0",
    "ember-cli-htmlbars": "^4.0.9",
    "ember-cli-htmlbars-3": "npm:ember-cli-htmlbars@3",
    "fs-extra": "^7.0.0",
    "fs-tree-diff": "^2.0.0",
    "jsdom": "^16.4.0",
    "lodash": "^4.17.10",
    "pkg-up": "^2.0.0",
    "resolve": "^1.8.1",
    "resolve-package-path": "^1.2.2",
    "semver": "^7.3.2",
    "symlink-or-copy": "^1.2.0",
    "tree-sync": "^2.0.0",
    "typescript-memoize": "^1.0.0-alpha.3",
    "walk-sync": "^1.1.3",
    "yargs": "^16.1.0"
  },
  "devDependencies": {
    "@embroider/sample-transforms": "0.0.0",
    "@embroider/test-support": "0.29.0",
    "@types/babel__core": "^7.1.10",
    "@types/babel__generator": "^7.6.2",
    "@types/babel__template": "^7.0.3",
    "@types/babylon": "^6.16.4",
    "@types/debug": "^0.0.31",
    "@types/fs-extra": "^5.0.4",
    "@types/js-string-escape": "^1.0.0",
    "@types/jsdom": "^16.2.4",
    "@types/lodash": "^4.14.116",
    "@types/node": "^10.5.2",
    "@types/resolve": "^0.0.8",
    "@types/semver": "^7.3.4",
    "@types/strip-bom": "^3.0.0",
    "ember-cli-htmlbars-inline-precompile": "^2.1.0",
    "typescript": "~4.0.0"
  },
  "peerDependencies": {
    "@embroider/core": "0.29.0"
  },
  "engines": {
    "node": "10.* || 12.* || >= 14"
  },
  "volta": {
    "extends": "../../package.json"
  }
}<|MERGE_RESOLUTION|>--- conflicted
+++ resolved
@@ -30,13 +30,9 @@
     "@babel/preset-env": "^7.12.1",
     "@babel/traverse": "^7.12.1",
     "@babel/types": "^7.12.1",
-<<<<<<< HEAD
-    "@embroider/macros": "0.28.0",
+    "@embroider/macros": "0.29.0",
     "@types/babel__code-frame": "^7.0.2",
     "@types/yargs": "^15.0.9",
-=======
-    "@embroider/macros": "0.29.0",
->>>>>>> 45f2a7c5
     "assert-never": "^1.1.0",
     "babel-plugin-syntax-dynamic-import": "^6.18.0",
     "babylon": "^6.18.0",
