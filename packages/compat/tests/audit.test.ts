import { emberTemplateCompilerPath, Project } from '@embroider/test-support';
import { AppMeta, throwOnWarnings } from '@embroider/core';
import merge from 'lodash/merge';
import fromPairs from 'lodash/fromPairs';
import { Audit, Finding } from '../src/audit';
import CompatResolver from '../src/resolver';
import { join } from 'path';
import type { TransformOptions } from '@babel/core';
import type { Options as InlinePrecompileOptions } from 'babel-plugin-ember-template-compilation';

describe('audit', function () {
  throwOnWarnings();

  let app: Project;

  async function audit() {
    app.writeSync();
    let audit = new Audit(app.baseDir);
    return await audit.run();
  }

  beforeEach(async function () {
    app = new Project('audit-this-app');

    const resolvableExtensions = ['.js', '.hbs'];

    let templateCompilerParams = {
      compilerPath: emberTemplateCompilerPath(),
      compilerChecksum: `mock-compiler-checksum${Math.random()}`,
      EmberENV: {},
      plugins: { ast: [] },
      resolver: new CompatResolver({
        root: app.baseDir,
        modulePrefix: 'audit-this-app',
        options: { staticComponents: false, staticHelpers: false, allowUnsafeDynamicComponents: false },
        activePackageRules: [],
        adjustImportsOptions: {
          renamePackages: {},
          renameModules: {},
          extraImports: [],
          externalsDir: '/tmp/embroider-externals',
          activeAddons: {},
          relocatedFiles: {},
          resolvableExtensions,
          emberNeedsModulesPolyfill: true,
        },
      }),
    };
    let babel: TransformOptions = {
      babelrc: false,
      plugins: [],
    };

    babel.plugins!.push([
      join(__dirname, '../src/babel-plugin-inline-hbs-deps-node.js'),
      { templateCompiler: templateCompilerParams },
    ]);
    babel.plugins!.push([
      require.resolve('babel-plugin-ember-template-compilation'),
      {
<<<<<<< HEAD
        precompilerPath: join(__dirname, '../src/babel-plugin-inline-hbs-deps-node.js'),
      } as InlinePrecompileOptions,
    ]);
=======
        compilerPath: emberTemplateCompilerPath(),
        compilerChecksum: `mock-compiler-checksum${Math.random()}`,
        EmberENV: {},
        plugins: { ast: [] },
        resolver: new CompatResolver({
          root: app.baseDir,
          modulePrefix: 'audit-this-app',
          options: {
            staticComponents: false,
            staticHelpers: false,
            staticModifiers: false,
            allowUnsafeDynamicComponents: false,
          },
          activePackageRules: [],
          adjustImportsOptions: {
            renamePackages: {},
            renameModules: {},
            extraImports: [],
            externalsDir: '/tmp/embroider-externals',
            activeAddons: {},
            relocatedFiles: {},
            resolvableExtensions,
            emberNeedsModulesPolyfill: true,
            appRoot: app.baseDir,
          },
        }),
      },
      []
    );
>>>>>>> 23bffefe

    merge(app.files, {
      'index.html': `<script type="module" src="./app.js"></script>`,
      'app.js': `import Hello from './hello.hbs';`,
      'hello.hbs': ``,
      'babel_config.js': `module.exports = ${JSON.stringify(babel)}`,
    });
    let appMeta: AppMeta = {
      type: 'app',
      version: 2,
      assets: ['index.html'],
      babel: {
        filename: 'babel_config.js',
        isParallelSafe: true,
        majorVersion: 7,
        fileFilter: 'babel_filter.js',
      },
      'resolvable-extensions': resolvableExtensions,
      'root-url': '/',
    };
    merge(app.pkg, {
      'ember-addon': appMeta,
    });
  });

  afterAll(async function () {
    app.dispose();
  });

  test(`discovers html, js, and hbs`, async function () {
    let result = await audit();
    expect(result.findings).toEqual([]);
    expect(Object.keys(result.modules).length).toBe(3);
  });

  test(`reports resolution failures`, async function () {
    merge(app.files, {
      'app.js': `
        import { a, b } from './unknown';
      `,
    });
    let result = await audit();
    expect(withoutCodeFrames(result.findings)).toEqual([
      {
        filename: './app.js',
        message: 'unable to resolve dependency',
        detail: './unknown',
      },
    ]);
    expect(result.findings[0]?.codeFrame).toBeDefined();
    expect(Object.keys(result.modules).length).toBe(2);
  });

  test(`ignores absolute URLs in script tags`, async function () {
    merge(app.files, {
      'index.html': `<script type="module" src="https://example.com/foo.js"></script>`,
    });
    let result = await audit();
    expect(result.findings).toEqual([]);
    expect(Object.keys(result.modules).length).toBe(1);
  });

  test(`finds misuse of ES module namespace`, async function () {
    merge(app.files, {
      'app.js': `
        import thing from './lib';
        thing.hello();
      `,
      'lib.js': `
        export function hello() {}
      `,
    });
    let result = await audit();
    let backtick = '`';
    expect(withoutCodeFrames(result.findings)).toEqual([
      {
        filename: './app.js',
        message: 'importing a non-existent default export',
        detail: `"./lib" has no default export. Did you mean ${backtick}import * as thing from "./lib"${backtick}?`,
      },
    ]);
    expect(result.findings[0]?.codeFrame).toBeDefined();
    expect(Object.keys(result.modules).length).toEqual(3);
  });

  test(`finds use of missing named export`, async function () {
    merge(app.files, {
      'app.js': `
        import { goodbye } from './lib';
        goodbye();
      `,
      'lib.js': `
        export function hello() {}
      `,
    });
    let result = await audit();
    expect(withoutCodeFrames(result.findings)).toEqual([
      {
        filename: './app.js',
        message: 'importing a non-existent named export',
        detail: `"./lib" has no export named "goodbye".`,
      },
    ]);
    expect(result.findings[0]?.codeFrame).toBeDefined();
    expect(Object.keys(result.modules).length).toEqual(3);
  });

  test(`finds all named exports`, async function () {
    merge(app.files, {
      'app.js': `
        function a() {}
        export { a }
        export function b() {}
        export class c {}
        export { a as d };
        export const e = 1;
        let thing1 = 1;
        export const {
          f,
          prop1: [g,, ...h],  // the double comma here is intentional
          prop2: { i },
          j2: j
        } = foo(), k = 1;
        export const l = (function(){
          let { interior1 } = foo();
          function interior2() {};
          class interior3 {}
          return interior;
        })();
        export const { m=thing1 } = foo();
        export const [ n=(function(){
          let { interior4 } = foo();
          return interior4;
        })() ] = foo();
      `,
    });
    let result = await audit();
    expect(result.findings).toEqual([]);
    let exports = result.modules['./app.js'].exports;
    expect(exports).toContain('a');
    expect(exports).toContain('b');
    expect(exports).toContain('c');
    expect(exports).toContain('d');
    expect(exports).toContain('e');
    expect(exports).toContain('f');
    expect(exports).toContain('g');
    expect(exports).toContain('h');
    expect(exports).toContain('i');
    expect(exports).toContain('j');
    expect(exports).toContain('k');
    expect(exports).toContain('l');
    expect(exports).toContain('m');
    expect(exports).toContain('n');
    expect(exports).not.toContain('prop1');
    expect(exports).not.toContain('prop2');
    expect(exports).not.toContain('j2');
    expect(exports).not.toContain('interior1');
    expect(exports).not.toContain('interior2');
    expect(exports).not.toContain('interior3');
    expect(exports).not.toContain('thing1');
  });

  test(`finds all re-exports`, async function () {
    merge(app.files, {
      'app.js': `
        export { default as a, b, thing as c } from './lib-a';
        export * from './lib-b';
        export * as libC from './lib-c';
      `,
      'lib-a.js': `
        export default function() {}
        export function b() {}
        export function thing() {}
      `,
      'lib-b.js': `
        export const alpha = 1;
        export class beta {}
      `,
      'lib-c.js': `
        export function whatever() {}
      `,
    });

    let result = await audit();
    expect(result.findings).toEqual([]);
    let exports = result.modules['./app.js'].exports;
    expect(exports).toContain('a');
    expect(exports).toContain('b');
    expect(exports).not.toContain('thing');
    expect(exports).toContain('c');
    expect(exports).toContain('alpha');
    expect(exports).toContain('beta');
    expect(exports).toContain('libC');
    expect(result.modules['./app.js'].imports.length).toBe(3);
    let imports = fromPairs(result.modules['./app.js'].imports.map(imp => [imp.source, imp.specifiers]));
    expect(imports).toEqual({
      './lib-a': [
        { name: 'default', local: null },
        { name: 'b', local: null },
        { name: 'thing', local: null },
      ],
      './lib-b': [{ name: { isNamespace: true }, local: null }],
      './lib-c': [{ name: { isNamespace: true }, local: null }],
    });
    expect(Object.keys(result.modules).length).toBe(5);
  });

  test(`tolerates CJS`, async function () {
    merge(app.files, {
      'app.js': `import thing from './uses-cjs'`,
      'uses-cjs.js': `module.exports = function() {}`,
    });
    let result = await audit();
    expect(result.findings).toEqual([]);
    expect(Object.keys(result.modules).length).toBe(3);
  });

  test(`tolerates AMD`, async function () {
    merge(app.files, {
      'app.js': `import thing from './uses-amd'`,
      'uses-amd.js': `define('myself', [], function() {})`,
    });
    let result = await audit();
    expect(result.findings).toEqual([]);
    expect(Object.keys(result.modules).length).toBe(3);
  });

  test(`tolerates @embroider/macros`, async function () {
    merge(app.files, {
      'app.js': `import { dependencySatisfies } from '@embroider/macros'`,
    });
    let result = await audit();
    expect(result.findings).toEqual([]);
    expect(Object.keys(result.modules).length).toBe(2);
  });

  test('finds missing component in standalone hbs', async function () {
    merge(app.files, {
      'hello.hbs': `<NoSuchThing />`,
    });
    let result = await audit();
    expect(withoutCodeFrames(result.findings)).toEqual([
      {
        message: 'Missing component',
        detail: 'NoSuchThing',
        filename: './hello.hbs',
      },
    ]);
    expect(result.findings[0].codeFrame).toBeDefined();
    expect(Object.keys(result.modules).length).toBe(3);
  });

  test('finds missing component in inline hbs', async function () {
    merge(app.files, {
      'app.js': `
        import { hbs } from 'ember-cli-htmlbars';
        hbs("<NoSuchThing />");
      `,
    });
    let result = await audit();
    expect(withoutCodeFrames(result.findings)).toEqual([
      {
        message: 'Missing component',
        detail: 'NoSuchThing',
        filename: './app.js',
      },
    ]);
    expect(result.findings[0].codeFrame).toBeDefined();
    expect(Object.keys(result.modules).length).toBe(3);
  });

  test('traverse through template even when it has some errors', async function () {
    merge(app.files, {
      'hello.hbs': `<NoSuchThing /><Second />`,
      components: {
        'second.js': `
          export default class {}
        `,
      },
    });
    let result = await audit();
    expect(withoutCodeFrames(result.findings)).toEqual([
      {
        message: 'Missing component',
        detail: 'NoSuchThing',
        filename: './hello.hbs',
      },
    ]);
    expect(Object.keys(result.modules).length).toBe(4);
  });

  test('failure to parse JS is reported and does not cause cascading errors', async function () {
    merge(app.files, {
      'app.js': `import { thing } from './intermediate'`,
      'intermediate.js': `export * from './has-parse-error';`,
      'has-parse-error.js': `export default function() {`,
    });
    let result = await audit();
    expect(result.findings.map(f => ({ filename: f.filename, message: f.message }))).toEqual([
      { filename: './has-parse-error.js', message: 'failed to parse' },
    ]);
    expect(Object.keys(result.modules).length).toBe(4);
  });

  test('failure to parse HBS is reported and does not cause cascading errors', async function () {
    merge(app.files, {
      'hello.hbs': `{{broken`,
    });
    let result = await audit();
    expect(result.findings.map(f => ({ filename: f.filename, message: f.message }))).toEqual([
      { filename: './hello.hbs', message: 'failed to compile template' },
    ]);
    expect(Object.keys(result.modules).length).toBe(3);
  });
});

function withoutCodeFrames(findings: Finding[]): Finding[] {
  return findings.map(f => {
    let result = Object.assign({}, f);
    delete result.codeFrame;
    return result;
  });
}<|MERGE_RESOLUTION|>--- conflicted
+++ resolved
@@ -32,7 +32,12 @@
       resolver: new CompatResolver({
         root: app.baseDir,
         modulePrefix: 'audit-this-app',
-        options: { staticComponents: false, staticHelpers: false, allowUnsafeDynamicComponents: false },
+        options: {
+          staticComponents: false,
+          staticHelpers: false,
+          staticModifiers: false,
+          allowUnsafeDynamicComponents: false,
+        },
         activePackageRules: [],
         adjustImportsOptions: {
           renamePackages: {},
@@ -43,6 +48,7 @@
           relocatedFiles: {},
           resolvableExtensions,
           emberNeedsModulesPolyfill: true,
+          appRoot: '.',
         },
       }),
     };
@@ -58,41 +64,9 @@
     babel.plugins!.push([
       require.resolve('babel-plugin-ember-template-compilation'),
       {
-<<<<<<< HEAD
         precompilerPath: join(__dirname, '../src/babel-plugin-inline-hbs-deps-node.js'),
       } as InlinePrecompileOptions,
     ]);
-=======
-        compilerPath: emberTemplateCompilerPath(),
-        compilerChecksum: `mock-compiler-checksum${Math.random()}`,
-        EmberENV: {},
-        plugins: { ast: [] },
-        resolver: new CompatResolver({
-          root: app.baseDir,
-          modulePrefix: 'audit-this-app',
-          options: {
-            staticComponents: false,
-            staticHelpers: false,
-            staticModifiers: false,
-            allowUnsafeDynamicComponents: false,
-          },
-          activePackageRules: [],
-          adjustImportsOptions: {
-            renamePackages: {},
-            renameModules: {},
-            extraImports: [],
-            externalsDir: '/tmp/embroider-externals',
-            activeAddons: {},
-            relocatedFiles: {},
-            resolvableExtensions,
-            emberNeedsModulesPolyfill: true,
-            appRoot: app.baseDir,
-          },
-        }),
-      },
-      []
-    );
->>>>>>> 23bffefe
 
     merge(app.files, {
       'index.html': `<script type="module" src="./app.js"></script>`,
