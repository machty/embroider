import { allBabelVersions } from '@embroider/test-support';
import { Evaluator, buildLiterals } from '../../src/babel/evaluate-json';
import { VariableDeclarator, isIdentifier, Expression } from '@babel/types';
import { NodePath } from '@babel/traverse';

describe('evaluation', function () {
  allBabelVersions({
    babelConfig() {
      return {
        plugins: [testEval],
      };
    },
    createTests(transform) {
      test('member access', () => {
        let code = transform(`const result = ({ x: 42 }).x;`);
        expect(code).toMatch(`result = 42`);
      });

      if (transform.babelMajorVersion !== 6) {
        test('optional chaining non-nullish member access', () => {
          let code = transform(`const result = ({ x: 42 })?.x;`);
          expect(code).toMatch(`result = 42`);
        });

        test('optional chaining nullish member access', () => {
          let code = transform(`const result = knownUndefinedValue?.x;`);
          expect(code).toMatch(`result = undefined`);
        });
      }

      test('instanceof is not statically known', () => {
        let code = transform(`const result = x instanceof y;`);
        expect(code).toMatch(`result = x instanceof y`);
      });

      test('binary operators can be statically known', () => {
        let code = transform(`const result = 1 + 2;`);
        expect(code).toMatch(`result = 3`);
      });

      test('binary operators with an unknown input are left alone', () => {
        let code = transform(`const result = 1 + someNumber();`);
        expect(code).toMatch(`result = 1 + someNumber();`);
      });

      test('unary operators can be statically known', () => {
        let code = transform(`const result = !0;`);
        expect(code).toMatch(`result = true`);
      });

      test('unary operators with an unknown input are left alone', () => {
        let code = transform(`const result = !someNumber();`);
        expect(code).toMatch(`result = !someNumber();`);
      });

      test('logical operators with an known input are evaluated', () => {
        let code = transform(`const result = 1 && knownValue;`);
        expect(code).toMatch(`result = 2`);
      });

      test('logical operators with an unknown inputs are left alone', () => {
        let code = transform(`const result = 1 && someValue;`);
        expect(code).toMatch(`result = 1 && someValue;`);
      });

      test('assignment operators with an unknown right side value left alone', () => {
        let code = transform(`const result = someNumber();`);
        expect(code).toMatch(`result = someNumber();`);
        code = transform(`const result = someNumber;`);
        expect(code).toMatch(`result = someNumber;`);
      });

      test('assignment operators with a known inputs are evaluated', () => {
        let code = transform(`const result = knownValue;`);
        expect(code).toMatch(`result = 2`);
      });

      test('conditional operators with an unknown inputs are left alone', () => {
        let code = transform(`const result = 1 ? someValue : true;`);
        expect(code).toMatch(`result = 1 ? someValue : true;`);
      });

      test('conditional operators with a known inputs are evaluated', () => {
        let code = transform(`const result = 1 ? knownValue : b = "shouldn't evaluate this";`);
        expect(code).toMatch(`result = 2`);
      });

      test('array expressions with entirely known inputs are evaluated', () => {
        let code = transform(`const result = [1, knownValue, ({ a: 'b' }).a];`);
        expect(code).toMatch(`result = [1, 2, "b"]`);
      });

      test('array expressions containing unknown inputs are left alone', () => {
        let code = transform(`const result = [1, knownValue, unknownValue];`);
        expect(code).toMatch(`result = [1, knownValue, unknownValue];`);
      });

      test('object expressions with all known inputs are evaluated', () => {
        let code = transform(`const result = { a: 1, b: knownValue };`);
        expect(code).toMatch(`"a": 1`);
        expect(code).toMatch(`"b": 2`);
      });

      test('object expressions with an unknown input are left alone', () => {
        let code = transform(`const result = { a: 1, b: unknownValue };`);
        expect(code).toMatch(`a: 1`);
        expect(code).toMatch(`b: unknownValue`);
      });
    },
  });
});

<<<<<<< HEAD
function nodePathNotNull(path: NodePath<Expression | null | undefined>): path is NodePath<Expression> {
=======
function isNodePathPresent(path: NodePath<Expression | null | undefined>): path is NodePath<Expression> {
>>>>>>> 75344d89
  return path.node != null;
}

function testEval() {
  let visitor = {
    VariableDeclarator: {
      exit(path: NodePath<VariableDeclarator>) {
        let id = path.get('id').node;
        let value = path.get('init');
        if (isIdentifier(id) && id.name === 'result' && isNodePathPresent(value)) {
          let evaluator = new Evaluator({
            locals: {
              knownValue: 2,
              knownUndefinedValue: undefined,
            },
          });
          let result = evaluator.evaluate(value);
          if (result.confident) {
            value.replaceWith(buildLiterals(result.value));
          }
        }
      },
    },
  };
  return { visitor };
}<|MERGE_RESOLUTION|>--- conflicted
+++ resolved
@@ -110,11 +110,7 @@
   });
 });
 
-<<<<<<< HEAD
-function nodePathNotNull(path: NodePath<Expression | null | undefined>): path is NodePath<Expression> {
-=======
 function isNodePathPresent(path: NodePath<Expression | null | undefined>): path is NodePath<Expression> {
->>>>>>> 75344d89
   return path.node != null;
 }
 
