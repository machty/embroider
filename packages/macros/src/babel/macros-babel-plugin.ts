import type { NodePath } from '@babel/traverse';
import type {
  CallExpression,
  Identifier,
  IfStatement,
  ConditionalExpression,
  ForOfStatement,
  FunctionDeclaration,
  OptionalMemberExpression,
  Program,
<<<<<<< HEAD
  stringLiteral,
  importNamespaceSpecifier,
=======
>>>>>>> a22223d7
} from '@babel/types';
import { PackageCache } from '@embroider/shared-internals';
import State, { sourceFile, pathToRuntime } from './state';
import { inlineRuntimeConfig, insertConfig, Mode as GetConfigMode } from './get-config';
import macroCondition, { isMacroConditionPath } from './macro-condition';
import { isEachPath, insertEach } from './each';

import error from './error';
import failBuild from './fail-build';
import { Evaluator, buildLiterals } from './evaluate-json';
import { BabelContext } from './babel-context';

const packageCache = PackageCache.shared('embroider-stage3');

export default function main(context: BabelContext): unknown {
  let visitor = {
    Program: {
      enter(_: NodePath<Program>, state: State) {
        state.generatedRequires = new Set();
        state.jobs = [];
        state.removed = new Set();
        state.calledIdentifiers = new Set();
        state.neededRuntimeImports = new Map();
        state.neededEagerImports = new Map();
      },
      exit(path: NodePath<Program>, state: State) {
        pruneMacroImports(path);
<<<<<<< HEAD
        addRuntimeImports(path, state);
        addEagerImports(path, state);
=======
        addRuntimeImports(path, state, context);
>>>>>>> a22223d7
        for (let handler of state.jobs) {
          handler();
        }
      },
    },
    'IfStatement|ConditionalExpression': {
      enter(path: NodePath<IfStatement | ConditionalExpression>, state: State) {
        if (isMacroConditionPath(path)) {
          state.calledIdentifiers.add(path.get('test').get('callee').node);
          macroCondition(path, state);
        }
      },
    },
    ForOfStatement: {
      enter(path: NodePath<ForOfStatement>, state: State) {
        if (isEachPath(path)) {
          state.calledIdentifiers.add(path.get('right').get('callee').node);
          insertEach(path, state, context);
        }
      },
    },
    FunctionDeclaration: {
      enter(path: NodePath<FunctionDeclaration>, state: State) {
        let id = path.get('id');
        if (id.isIdentifier() && id.node.name === 'initializeRuntimeMacrosConfig') {
          let pkg = packageCache.ownerOfFile(sourceFile(path, state));
          if (pkg && pkg.name === '@embroider/macros') {
            inlineRuntimeConfig(path, state, context);
          }
        }
      },
    },
    CallExpression: {
      enter(path: NodePath<CallExpression>, state: State) {
        let callee = path.get('callee');
        if (!callee.isIdentifier()) {
          return;
        }

        // failBuild is implemented for side-effect, not value, so it's not
        // handled by evaluateMacroCall.
        if (callee.referencesImport('@embroider/macros', 'failBuild')) {
          state.calledIdentifiers.add(callee.node);
          failBuild(path, state);
          return;
        }

        if (callee.referencesImport('@embroider/macros', 'importSync')) {
          // we handle importSync in the exit hook
          return;
        }

        // getOwnConfig/getGlobalConfig/getConfig needs special handling, so
        // even though it also emits values via evaluateMacroCall when they're
        // needed recursively by other macros, it has its own insertion-handling
        // code that we invoke here.
        //
        // The things that are special include:
        //  - automatic collapsing of chained properties, etc
        //  - these macros have runtime implementations sometimes, which changes
        //    how we rewrite them
        let mode: GetConfigMode | false = callee.referencesImport('@embroider/macros', 'getOwnConfig')
          ? 'own'
          : callee.referencesImport('@embroider/macros', 'getGlobalConfig')
          ? 'getGlobalConfig'
          : callee.referencesImport('@embroider/macros', 'getConfig')
          ? 'package'
          : false;
        if (mode) {
          state.calledIdentifiers.add(callee.node);
          insertConfig(path, state, mode, context);
          return;
        }

        // isTesting can have a runtime implementation. At compile time it
        // instead falls through to evaluateMacroCall.
        if (callee.referencesImport('@embroider/macros', 'isTesting') && state.opts.mode === 'run-time') {
          state.calledIdentifiers.add(callee.node);
          state.neededRuntimeImports.set(callee.node.name, 'isTesting');
          return;
        }

        let result = new Evaluator({ state }).evaluateMacroCall(path);
        if (result.confident) {
          state.calledIdentifiers.add(callee.node);
          path.replaceWith(buildLiterals(result.value, context));
        }
      },
      exit(path: NodePath<CallExpression>, state: State) {
        let callee = path.get('callee');
        if (!callee.isIdentifier()) {
          return;
        }
        // importSync doesn't evaluate to a static value, so it's implemented
        // directly here, not in evaluateMacroCall.
        // We intentionally do this on exit here, to allow other transforms to handle importSync before we do
        // For example ember-auto-import needs to do some custom transforms to enable use of dynamic template strings,
        // so its babel plugin needs to see and handle the importSync call first!
        if (callee.referencesImport('@embroider/macros', 'importSync')) {
<<<<<<< HEAD
          if (state.opts.importSyncImplementation === 'eager') {
            let specifier = path.node.arguments[0];
            if (specifier?.type !== 'StringLiteral') {
              throw new Error(`importSync eager mode doesn't implement non string literal arguments yet`);
            }
            let replacePaths = state.neededEagerImports.get(specifier.value);
            if (!replacePaths) {
              replacePaths = [];
              state.neededEagerImports.set(specifier.value, replacePaths);
            }
            replacePaths.push(path);
            state.calledIdentifiers.add(callee.node);
          } else {
            let r = identifier('require');
            state.generatedRequires.add(r);
            callee.replaceWith(r);
          }
=======
          let r = context.types.identifier('require');
          state.generatedRequires.add(r);
          callee.replaceWith(r);
>>>>>>> a22223d7
          return;
        }
      },
    },
    ReferencedIdentifier(path: NodePath<Identifier>, state: State) {
      for (let candidate of [
        'dependencySatisfies',
        'moduleExists',
        'getConfig',
        'getOwnConfig',
        'failBuild',
        // we cannot check importSync, as the babel transform runs on exit, so *after* this check
        // 'importSync',
        'isDevelopingApp',
        'isDevelopingThisPackage',
        'isTesting',
      ]) {
        if (path.referencesImport('@embroider/macros', candidate) && !state.calledIdentifiers.has(path.node)) {
          throw error(path, `You can only use ${candidate} as a function call`);
        }
      }

      if (path.referencesImport('@embroider/macros', 'macroCondition') && !state.calledIdentifiers.has(path.node)) {
        throw error(path, `macroCondition can only be used as the predicate of an if statement or ternary expression`);
      }

      if (path.referencesImport('@embroider/macros', 'each') && !state.calledIdentifiers.has(path.node)) {
        throw error(
          path,
          `the each() macro can only be used within a for ... of statement, like: for (let x of each(thing)){}`
        );
      }

      if (state.opts.owningPackageRoot) {
        // there is only an owningPackageRoot when we are running inside a
        // classic ember-cli build. In the embroider stage3 build, there is no
        // owning package root because we're compiling *all* packages
        // simultaneously.
        //
        // given that we're inside classic ember-cli, stop here without trying
        // to rewrite bare `require`. It's not needed, because both our
        // `importSync` and any user-written bare `require` can both mean the
        // same thing: runtime AMD `require`.
        return;
      }

      if (
        state.opts.importSyncImplementation === 'cjs' &&
        path.node.name === 'require' &&
        !state.generatedRequires.has(path.node) &&
        !path.scope.hasBinding('require') &&
        ownedByEmberPackage(path, state)
      ) {
        // Our importSync macro has been compiled to `require`. But we want to
        // distinguish that from any pre-existing, user-written `require` in an
        // Ember addon, which should retain its *runtime* meaning.
        path.replaceWith(context.types.memberExpression(context.types.identifier('window'), path.node));
      }
    },
  };

  if ((context as any).types.OptionalMemberExpression) {
    // our getConfig and getOwnConfig macros are supposed to be able to absorb
    // optional chaining. To make that work we need to see the optional chaining
    // before preset-env compiles them away.
    (visitor as any).OptionalMemberExpression = {
      enter(path: NodePath<OptionalMemberExpression>, state: State) {
        if (state.opts.mode === 'compile-time') {
          let result = new Evaluator({ state }).evaluate(path);
          if (result.confident) {
            path.replaceWith(buildLiterals(result.value, context));
          }
        }
      },
    };
  }

  return { visitor };
}

// This removes imports from "@embroider/macros" itself, because we have no
// runtime behavior at all.
function pruneMacroImports(path: NodePath) {
  if (!path.isProgram()) {
    return;
  }
  for (let topLevelPath of path.get('body')) {
    if (topLevelPath.isImportDeclaration() && topLevelPath.get('source').node.value === '@embroider/macros') {
      topLevelPath.remove();
    }
  }
}

function addRuntimeImports(path: NodePath<Program>, state: State, context: BabelContext) {
  let t = context.types;
  if (state.neededRuntimeImports.size > 0) {
    path.node.body.push(
      t.importDeclaration(
        [...state.neededRuntimeImports].map(([local, imported]) =>
          t.importSpecifier(t.identifier(local), t.identifier(imported))
        ),
        t.stringLiteral(pathToRuntime(path, state))
      )
    );
  }
}

function addEagerImports(path: NodePath<Program>, state: State) {
  let createdNames = new Set<string>();
  for (let [specifier, replacePaths] of state.neededEagerImports.entries()) {
    let local = unusedNameLike('a', replacePaths, createdNames);
    createdNames.add(local);
    path.node.body.push(importDeclaration([importNamespaceSpecifier(identifier(local))], stringLiteral(specifier)));
    for (let nodePath of replacePaths) {
      nodePath.replaceWith(identifier(local));
    }
  }
}

function ownedByEmberPackage(path: NodePath, state: State) {
  let filename = sourceFile(path, state);
  let pkg = packageCache.ownerOfFile(filename);
  return pkg && pkg.isEmberPackage();
}

function unusedNameLike(name: string, paths: NodePath<unknown>[], banned: Set<string>) {
  let candidate = name;
  let counter = 0;
  while (banned.has(candidate) || paths.some(path => path.scope.getBinding(candidate))) {
    candidate = `${name}${counter++}`;
  }
  return candidate;
}<|MERGE_RESOLUTION|>--- conflicted
+++ resolved
@@ -8,11 +8,8 @@
   FunctionDeclaration,
   OptionalMemberExpression,
   Program,
-<<<<<<< HEAD
   stringLiteral,
   importNamespaceSpecifier,
-=======
->>>>>>> a22223d7
 } from '@babel/types';
 import { PackageCache } from '@embroider/shared-internals';
 import State, { sourceFile, pathToRuntime } from './state';
@@ -40,12 +37,8 @@
       },
       exit(path: NodePath<Program>, state: State) {
         pruneMacroImports(path);
-<<<<<<< HEAD
-        addRuntimeImports(path, state);
+        addRuntimeImports(path, state, context);
         addEagerImports(path, state);
-=======
-        addRuntimeImports(path, state, context);
->>>>>>> a22223d7
         for (let handler of state.jobs) {
           handler();
         }
@@ -145,7 +138,6 @@
         // For example ember-auto-import needs to do some custom transforms to enable use of dynamic template strings,
         // so its babel plugin needs to see and handle the importSync call first!
         if (callee.referencesImport('@embroider/macros', 'importSync')) {
-<<<<<<< HEAD
           if (state.opts.importSyncImplementation === 'eager') {
             let specifier = path.node.arguments[0];
             if (specifier?.type !== 'StringLiteral') {
@@ -159,15 +151,10 @@
             replacePaths.push(path);
             state.calledIdentifiers.add(callee.node);
           } else {
-            let r = identifier('require');
+            let r = context.types.identifier('require');
             state.generatedRequires.add(r);
             callee.replaceWith(r);
           }
-=======
-          let r = context.types.identifier('require');
-          state.generatedRequires.add(r);
-          callee.replaceWith(r);
->>>>>>> a22223d7
           return;
         }
       },
