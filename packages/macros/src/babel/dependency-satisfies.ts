--- conflicted
+++ resolved
@@ -23,13 +23,8 @@
     );
   }
   try {
-<<<<<<< HEAD
     let us = state.packageCache.ownerOfFile(state.sourceFile);
-    if (!us || us.dependencies.every(dep => dep.name !== packageName.value)) {
-=======
-    let us = state.packageCache.ownerOfFile(sourceFileName);
     if (!us?.hasDependency(packageName.value)) {
->>>>>>> 42baeb0e
       return false;
     }
 
