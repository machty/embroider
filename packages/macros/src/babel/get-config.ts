--- conflicted
+++ resolved
@@ -8,10 +8,6 @@
   FunctionDeclaration,
   returnStatement,
   Identifier,
-<<<<<<< HEAD
-  ObjectExpression,
-=======
->>>>>>> c35a1fa8
   OptionalMemberExpression,
 } from '@babel/types';
 import State, { sourceFile } from './state';
@@ -48,11 +44,7 @@
       config = state.opts.userConfigs[pkg.root];
     }
     let collapsed = collapse(path, config);
-<<<<<<< HEAD
-    let literalResult = literalConfig(collapsed.config);
-=======
     let literalResult = buildLiterals(collapsed.config);
->>>>>>> c35a1fa8
     collapsed.path.replaceWith(literalResult);
   } else {
     let pkgRoot;
@@ -82,19 +74,6 @@
   }
 }
 
-<<<<<<< HEAD
-function literalConfig(config: unknown | undefined): Identifier | ObjectExpression {
-  if (typeof config === 'undefined') {
-    return identifier('undefined');
-  }
-  let ast = parse(`a(${JSON.stringify(config)})`, {}) as File;
-  let statement = ast.program.body[0] as ExpressionStatement;
-  let expression = statement.expression as CallExpression;
-  return expression.arguments[0] as ObjectExpression;
-}
-
-=======
->>>>>>> c35a1fa8
 function collapse(path: NodePath, config: any) {
   let knownPaths: Map<NodePath, { confident: boolean; value: unknown }> = new Map([
     [path, { confident: true, value: config }],
