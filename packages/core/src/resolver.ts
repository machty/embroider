<<<<<<< HEAD
import { TemplateCompiler } from './template-compiler-common';
=======
import { TemplateCompiler } from './template-compiler';
import { Options } from './babel-plugin-adjust-imports';
>>>>>>> a22223d7

export interface ResolvedDep {
  runtimeName: string;
  path: string;
  absPath: string;
}

export interface Resolver {
  astTransformer(templateCompiler: TemplateCompiler): unknown;
  dependenciesOf(moduleName: string): ResolvedDep[];

  // this takes an absolute path to a file and gives back a path like
  // "the-package-name/path/to/the-file.js", while taking into account any
  // backward-compatible runtime name of the package. It's used by the template
  // compiler, because this is the kind of path AST plugins expect to see.
  absPathToRuntimePath(absPath: string): string;

  // this takes an absolute path to a file and gives back the runtime name of
  // that module, as it would tradtionally be named within loader.js.
  absPathToRuntimeName(absPath: string): string;

  adjustImportsOptions: Options;
}<|MERGE_RESOLUTION|>--- conflicted
+++ resolved
@@ -1,9 +1,5 @@
-<<<<<<< HEAD
 import { TemplateCompiler } from './template-compiler-common';
-=======
-import { TemplateCompiler } from './template-compiler';
 import { Options } from './babel-plugin-adjust-imports';
->>>>>>> a22223d7
 
 export interface ResolvedDep {
   runtimeName: string;
