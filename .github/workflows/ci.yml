--- conflicted
+++ resolved
@@ -25,26 +25,8 @@
       matrix: ${{ steps.set-matrix.outputs.matrix }}
 
     steps:
-<<<<<<< HEAD
-      - uses: actions/checkout@v1
+      - uses: actions/checkout@v3
       - uses: ./.github/actions/setup
-=======
-      - uses: actions/checkout@v3
-      - uses: volta-cli/action@v3
-        env:
-          ACTIONS_STEP_DEBUG: true
-      - name: Get yarn cache directory path
-        id: yarn-cache-dir-path
-        run: echo "::set-output name=dir::$(yarn cache dir)"
-      - uses: actions/cache@v2
-        id: yarn-cache
-        with:
-          path: ${{ steps.yarn-cache-dir-path.outputs.dir }}
-          key: ${{ runner.os }}-yarn-${{ hashFiles('**/yarn.lock') }}-v1
-          restore-keys: |
-            ${{ runner.os }}-yarn-
-      - run: yarn --frozen-lockfile
->>>>>>> e017581a
       - name: lint
         run: yarn lint
       - id: set-matrix
@@ -62,20 +44,8 @@
       matrix: ${{fromJson(needs.preflight.outputs.matrix)}}
 
     steps:
-<<<<<<< HEAD
-      - uses: actions/checkout@v1
+      - uses: actions/checkout@v3
       - uses: ./.github/actions/setup
-=======
-      - uses: actions/checkout@v3
-      - uses: volta-cli/action@v3
-        env:
-          ACTIONS_STEP_DEBUG: true
-      - name: Get yarn cache directory path
-        id: yarn-cache-dir-path
-        run: echo "::set-output name=dir::$(yarn cache dir)"
-      - uses: actions/cache@v2
-        id: yarn-cache
->>>>>>> e017581a
         with:
           use_lockfile: false
       - name: suite
