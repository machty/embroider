--- conflicted
+++ resolved
@@ -1,31 +1,19 @@
 {
   "private": true,
-<<<<<<< HEAD
   "workspaces": [
     "packages/*",
     "test-packages/*",
     "test-packages/@embroider/*",
     "test-packages/sample-v2-addon/test-app",
     "types/babel-core",
-    "types/@babel__traverse"
+    "types/@babel__traverse",
+    "types/broccoli-funnel",
+    "types/broccoli-concat",
+    "types/ember-cli-htmlbars"
   ],
-=======
-  "workspaces": {
-    "packages": [
-      "packages/*",
-      "test-packages/*",
-      "test-packages/@embroider/*",
-      "types/babel-core",
-      "types/@babel__traverse",
-      "types/broccoli-funnel",
-      "types/broccoli-concat",
-      "types/ember-cli-htmlbars"
-    ],
-    "nohoist": [
-      "**/@types/broccoli-plugin"
-    ]
-  },
->>>>>>> 6a0895dd
+  "nohoist": [
+    "**/@types/broccoli-plugin"
+  ],
   "scripts": {
     "clean": "git clean -x -f",
     "compile": "tsc",
